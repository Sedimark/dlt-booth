// Copyright 2020-2023 IOTA Stiftung
// SPDX-License-Identifier: Apache-2.0

// SPDX-FileCopyrightText: 2024 Fondazione LINKS
//
// SPDX-License-Identifier: GPL-3.0-or-later

use std::collections::BTreeMap;
use std::str::FromStr;

use alloy::signers::Signer;
use anyhow::anyhow;
use anyhow::Context;
use anyhow::Result;

use crypto::keys::bip44::Bip44;
use identity_eddsa_verifier::EdDSAJwsVerifier;
use identity_iota::core::Object;
use identity_iota::credential::Jws;
use identity_iota::credential::Jwt;
use identity_iota::credential::JwtPresentationOptions;
use identity_iota::credential::Presentation;
use identity_iota::credential::PresentationBuilder;
use identity_iota::did::CoreDID;
use identity_iota::did::DIDUrl;
use identity_iota::did::RelativeDIDUrl;
use identity_iota::did::DID;
use identity_iota::document::verifiable::JwsVerificationOptions;

use identity_iota::document::ServiceBuilder;
use identity_iota::document::ServiceEndpoint;
use identity_iota::iota::IotaDID;
use identity_iota::iota::block::output::AliasOutput;
use identity_iota::iota::IotaClientExt;
use identity_iota::iota::IotaDocument;
use identity_iota::iota::IotaIdentityClientExt;
use identity_iota::iota::NetworkName;
use identity_iota::storage::JwkDocumentExt;
use identity_iota::storage::JwkMemStore;
use identity_iota::storage::JwsSignatureOptions;
use identity_iota::storage::Storage;
use identity_iota::verification::MethodBuilder;
use identity_iota::verification::MethodData;
use identity_iota::verification::MethodScope;

use identity_iota::verification::MethodType;
use identity_iota::verification::jws::JwsAlgorithm;
use identity_stronghold::StrongholdStorage;
use iota_sdk::client::api::GetAddressesOptions;
use iota_sdk::client::constants::SHIMMER_COIN_TYPE;
use iota_sdk::client::secret::GenerateAddressOptions;
use iota_sdk::client::secret::SecretManager;
use iota_sdk::client::Password;
use iota_sdk::client::node_api::indexer::query_parameters::QueryParameter;
use iota_sdk::client::secret::stronghold::StrongholdSecretManager;
use iota_sdk::client::Client;
use iota_sdk::types::block::address::Bech32Address;
use iota_sdk::wallet::WalletBuilder;
use iota_sdk::Wallet;
use serde_json::Value;
use serde_json::json;

use crate::errors::ConnectorError;
use crate::models::identity::Identity;

use super::alloy_signer::IotaSigner;
use super::configs::DLTConfig;
use super::configs::EvmAddressConfig;
use super::configs::KeyStorageConfig;
use super::configs::WalletStorageConfig;


pub type MemStorage = Storage<StrongholdStorage, StrongholdStorage>;

pub struct IotaState {
  pub wallet: Wallet,
  pub stronghold_storage: StrongholdStorage,
  pub key_storage: MemStorage,
  pub address: Bech32Address,
  pub evm_address_chain: Bip44,
  pub dlt_config: DLTConfig
}

impl std::fmt::Debug for IotaState{
    fn fmt(&self, f: &mut std::fmt::Formatter<'_>) -> std::fmt::Result {
        f.debug_struct("IotaState")
        .field("wallet", &self.wallet)
        .field("stronghold_storage", &self.stronghold_storage)
        .field("key_storage", &self.key_storage.key_storage())
        .field("key_id_storage", &self.key_storage.key_id_storage())
        .field("address", &self.address)
        .field("dlt_config", &self.dlt_config)
        .finish()
    }
}

impl IotaState {
  // create_or_recover_key_storage
  pub async fn init(key_storage_config: KeyStorageConfig, 
    wallet_config: WalletStorageConfig, 
    dlt_config: DLTConfig,
    evm_address_config: EvmAddressConfig) -> Result<Self> {
    log::info!("Creating or recovering storage...");

    let node_url = &dlt_config.node_url;
    
    
    // Setup Stronghold secret_manager
    let stronghold = StrongholdSecretManager::builder()
    .password(Password::from(key_storage_config.password.value()))
    .build(key_storage_config.file_path)?;

    // Only used the first time, if there is a mnemonic stored within Stronghold it won't be used
    let mnemonic = Client::generate_mnemonic()?;

    match stronghold.store_mnemonic(mnemonic).await {
      Ok(())=> log::info!("Stronghold mnemonic stored (Key storage)"),
      Err(iota_sdk::client::stronghold::Error::MnemonicAlreadyStored) => log::debug!("Stronghold mnemonic already stored (Key storage)"),
      Err(error) => panic!("Error: {:?}", error)
    }

    // Create a `StrongholdStorage`.
    // `StrongholdStorage` creates internally a `SecretManager` that can be
    // referenced to avoid creating multiple instances around the same stronghold snapshot.
    let stronghold_storage = StrongholdStorage::new(stronghold);

    // Create storage for key-ids and JWKs.
    //
    // In this example, the same stronghold file that is used to store
    // key-ids as well as the JWKs.
    let storage = Storage::new(stronghold_storage.clone(), stronghold_storage.clone());

    let client = Client::builder()
    .with_node(&node_url)?;

    // Generate a Wallet
    let wallet_stronghold = StrongholdSecretManager::builder()
    .password(wallet_config.password.value())
    .build(wallet_config.file_path)?;

    // Only used the first time, if there is a mnemonic stored within Stronghold it won't be used
    let wallet_mnemonic = Client::generate_mnemonic()?;

    match wallet_stronghold.store_mnemonic(wallet_mnemonic).await{
      Ok(()) => log::info!("Stronghold mnemonic stored (Wallet)"),
      Err(iota_sdk::client::stronghold::Error::MnemonicAlreadyStored) => log::debug!("Stronghold mnemonic already stored (Wallet)"),
      Err(error) => panic!("Error: {:?}", error)      
    }

    let wallet = WalletBuilder::new()
      .with_client_options(client)
      .with_secret_manager(SecretManager::Stronghold(wallet_stronghold))
      .with_coin_type(SHIMMER_COIN_TYPE) // TODO: is it possible to define the coin type from the node or chain id
      .finish()
      .await?;

    // Generates or recover an address from the given [`SecretManager`] and adds funds from the faucet.
    let identity_account = wallet.get_or_create_account("identity").await?;
    let bech_address;
    if let Some(address) = identity_account.addresses().await?.first(){
      bech_address = address.clone().into_bech32();
    }
    else {
      bech_address = identity_account
        .generate_ed25519_addresses(1, GenerateAddressOptions::default()).await?.first()
        .ok_or(anyhow!("Wallet cannot generate addresses"))
        .and_then(|address| {Ok(address.clone().into_bech32())})?;
    }

    let iota_state = IotaState{ 
      wallet, 
      stronghold_storage, 
      key_storage: storage, 
      address: bech_address,
      dlt_config,
      evm_address_chain: evm_address_config.into() };

    iota_state.ensure_address_has_funds().await?;
    Ok(iota_state)
  }

  /// Creates a DID Document and publishes it in a new Alias Output.
  ///
  /// Its functionality is equivalent to the "create DID" example
  /// and exists for convenient calling from the other examples.
  pub async fn create_did(
    &self,
    eth_address: Option<impl ToString>,
    services: Option<Vec<crate::dtos::Service>>
  ) -> Result<(IotaDocument, String), ConnectorError> {
        
    let (document, fragment): (IotaDocument, String) = Self::create_did_document( &self, eth_address, services).await?;
    let client = self.wallet.client();
    let alias_output: AliasOutput = client.new_did_output(self.address.into_inner(), document, None).await?;

    let secret_manager = self.wallet.get_secret_manager().clone().try_read_owned()?;
    let document: IotaDocument = client.publish_did_output(
      &secret_manager,
      alias_output
    ).await?;

    Ok((document, fragment))
  }

  /// Creates an example DID document with the given `network_name`.
  ///
  /// Its functionality is equivalent to the "create DID" example
  /// and exists for convenient calling from the other examples.
  async fn create_did_document(
    &self,
    eth_address: Option<impl ToString>,
    services: Option<Vec<crate::dtos::Service>>
  ) -> Result<(IotaDocument, String), ConnectorError> {
  let network_name: NetworkName = self.wallet.client().network_name().await?;
  let mut document: IotaDocument = IotaDocument::new(&network_name);

  let fragment: String = document
  .generate_method(
    &self.key_storage,
    JwkMemStore::ED25519_KEY_TYPE,
    JwsAlgorithm::EdDSA,
    None,
    MethodScope::VerificationMethod,
  )
  .await?;

  let did = CoreDID::from(document.id().clone());
  // Add services to DID Document
  if let Some(service_list) = services {
    let service_builder = service_list.iter().filter_map(|service| {
      let mut service_id = RelativeDIDUrl::new();
      service_id.set_fragment(Some(service.id.as_str())).ok()?;
      let service_id = DIDUrl::new(did.clone(), Some(service_id));

      ServiceBuilder::new(Object::new())
        .id(service_id)
        .type_(service.service_type.clone())
        .service_endpoint(ServiceEndpoint::One(service.service_endpoint.clone().into()))
        .build().ok()
    });

    for service in service_builder{
      document.insert_service(service)?;
    }

  }
  
  eth_address.map(|eth_address| -> Result<(), ConnectorError> {
    let mut properties = BTreeMap::new();
    properties.insert("blockchainAccountId".to_string(), json!(format!("eip155:1:{}", eth_address.to_string())));

    let id = document.id().to_url().join("#ethAddress")?;

    log::info!("id: {}", id.to_string());
    // Add eth addr as verification method: https://www.w3.org/TR/did-spec-registries/#blockchainaccountid 
    let method = MethodBuilder::new(properties)
      .id( id )
      .type_(MethodType::from_str("EcdsaSecp256k1RecoverySignature2020")?)
      .controller(document.core_document().id().to_owned())
      .data(MethodData::PublicKeyMultibase("".into()))
      .build().unwrap();
    document.insert_method(method, MethodScope::VerificationMethod)?;
    Ok(())
  });
  
  Ok((document, fragment))
  }

  pub async fn resolve_did(
    &self,
    did: &str
  ) -> Result<IotaDocument, ConnectorError> {
    log::info!("Resolving did...");
    match self.wallet.client().resolve_did(&IotaDID::try_from(did)?).await {
        Ok(iota_document) => Ok(iota_document),
        Err(err) => {
          log::info!("Error {}", err);
          Err(ConnectorError::ResolveError(err))
        },
    }
  }

  /// Removes did output from the DLT.
  /// 
  /// The did is dropped and the resolve operation will fail
  pub async fn delete_did(&self, did: &IotaDID) -> Result<(), ConnectorError> {
    let client = self.wallet.client();
    let secret_manager = self.wallet.get_secret_manager().clone().try_read_owned()?;
    
    client.delete_did_output(&secret_manager, *self.address, did).await?;
    
    Ok(())
  }
  /// Requests funds from the faucet for the given `address` if it has not enough funds.
  pub async fn ensure_address_has_funds(&self) -> anyhow::Result<()> {

    let balance = self.get_address_balance()
    .await
    .context("failed to get address balance")?;
  
    if balance == 0 {
      log::info!("Funding address");
      self.request_faucet_funds().await?;
  
    } else {
      log::info!("Address has already enough funds: {}.", balance);
    }
    Ok(())
  }
  

  /// Requests funds from the faucet for the given `address`.
  async fn request_faucet_funds(&self) -> anyhow::Result<()> {
    iota_sdk::client::request_funds_from_faucet(&self.dlt_config.faucet_api_endpoint, &self.address).await?;

    tokio::time::timeout(std::time::Duration::from_secs(45), async {
      loop {
        tokio::time::sleep(std::time::Duration::from_secs(5)).await;

        let balance = self.get_address_balance()
          .await
          .context("failed to get address balance")?;
        if balance > 0 {
          break;
        }
      }
      Ok::<(), anyhow::Error>(())
    })
    .await
    .context("maximum timeout exceeded")??;

    Ok(())
  }

  /// Returns the balance of the given Bech32-encoded `address`.
  async fn get_address_balance(&self) -> anyhow::Result<u64> {
    let client = self.wallet.client();
    let output_ids = client
      .basic_output_ids(vec![
        QueryParameter::Address(self.address.to_owned()),
        QueryParameter::HasExpiration(false),
        QueryParameter::HasTimelock(false),
        QueryParameter::HasStorageDepositReturn(false),
      ])
      .await?;

    let outputs = client.get_outputs(&output_ids).await?;

    let mut total_amount = 0;
    for output_response in outputs {
      total_amount += output_response.output().amount();
    }

    Ok(total_amount)
  }

  pub async fn sign_data(
    &self,
    identity: Identity,
    payload: Vec<u8>,
    nonce: &Option<String>
  ) -> Result<Jws, ConnectorError> {
    log::info!("Resolving did...");
    let document = self.resolve_did(identity.did.as_str()).await?;

    log::info!("create_jws");

    let (jws_signature_options, jws_verification_options) = match nonce {
        Some(nonce) => (JwsSignatureOptions::default().nonce(nonce), JwsVerificationOptions::default().nonce(nonce)),
        None =>  (JwsSignatureOptions::default(), JwsVerificationOptions::default()),
    };

    // Compute signature
    let jws = document.create_jws(&self.key_storage, &identity.fragment, &payload, &jws_signature_options).await?;
    // Verify signature
    let _decoded_jws = document.verify_jws(
        &jws,
        None,
        &EdDSAJwsVerifier::default(),
        &jws_verification_options,
    )?; 

    Ok(jws)
  }

  pub async fn gen_presentation(
    &self,
    identity: Identity,
    challenge: String,
    wallet_signature_claim: Option<BTreeMap<String, Value>>
  ) -> Result<Jwt, ConnectorError> {
    log::info!("Resolving did...");
    let document = self.resolve_did(identity.did.as_str()).await?;

    let credential_jwt = Jwt::new(identity.vcredential.ok_or(ConnectorError::CredentialMissing)?);

    log::info!("gen_presentation");
    // Create an unsigned Presentation from the previously issued Verifiable Credential.

    let presentation: Presentation<Jwt> =
    PresentationBuilder::new(document.id().to_url().into(), Default::default())
      .credential(credential_jwt)
      .build()?;
  
   let jwt_presentation_options = match wallet_signature_claim {
      Some(wallet_signature_claim) => {
        let mut jwt_presentation_options = JwtPresentationOptions::default();
        jwt_presentation_options.custom_claims = Some(wallet_signature_claim); 
        jwt_presentation_options
      },
      None => JwtPresentationOptions::default(),
    };

    // Create a JWT verifiable presentation using the holder's verification method
    // and include the requested challenge and expiry timestamp.
    let presentation_jwt: Jwt = document
      .create_presentation_jwt(
        &presentation,
        &self.key_storage,
        &identity.fragment,
        &JwsSignatureOptions::default().nonce(challenge.to_owned()),
        &jwt_presentation_options // .expiration_date(expires), // TODO: add expiration handling
      )
      .await?; 
    log::info!("{:?}",presentation_jwt);
    Ok(presentation_jwt)
  }
  
  /// Return a signer containing an instance of SecretManager
  pub async fn get_evm_signer<'a>(&self, secret_manager : &'a SecretManager) -> Result<IotaSigner<'a>, ConnectorError>{
    IotaSigner::new(secret_manager, Some(self.dlt_config.chain_id), self.evm_address_chain).await
  }

  pub async fn get_evm_address(&self) -> Result<String, ConnectorError>{
    let secret_manager = self.wallet.get_secret_manager().try_read()?;
    let address_index = self.evm_address_chain.address_index;
    let options = GetAddressesOptions::default()
      .with_coin_type(self.evm_address_chain.coin_type)
      .with_account_index(self.evm_address_chain.account)
      .with_range(address_index..address_index+1);
    secret_manager
      .generate_evm_addresses(options)
      .await?
      .first()
      .ok_or(ConnectorError::WalletError("Cannot access to wallet".to_owned()))
      .map(|res| res.to_owned())
  }

  pub async fn sign_evm_data(&self, payload: impl AsRef<[u8]>) -> Result<Vec<u8>, ConnectorError>{
    let secret_manager = self.wallet.get_secret_manager().try_read()?;
    let signer = self.get_evm_signer(&secret_manager).await?;
    Ok(signer.sign_message(payload.as_ref()).await?.as_bytes().to_vec())
  }
}


#[cfg(test)]
mod tests {
    use std::str::FromStr;
    use url::Url;

    use crate::utils::configs::{ConfigSecret, DLTConfig, EvmAddressConfig, KeyStorageConfig, WalletStorageConfig};

    use super::IotaState;

  #[tokio::test]
  async fn evm_address_test(){
    let key_storage = KeyStorageConfig{ 
      file_path:"test_ks.stronghold".to_owned(), 
      password: ConfigSecret::from_str("some_hopefully_secure_password").unwrap()}; 
    let wallet_storage = WalletStorageConfig{ 
      file_path:"test_w.stronghold".to_owned(), 
      password: ConfigSecret::from_str("some_hopefully_secure_password").unwrap()};
    
    let dlt_config = DLTConfig{ rpc_provider: Url::from_str("https://json-rpc.evm.testnet.shimmer.network").unwrap(),
      chain_id: 1073,
      node_url: "https://api.testnet.shimmer.network".to_owned(),
      faucet_api_endpoint: "https://faucet.testnet.shimmer.network/api/enqueue".to_owned(),
<<<<<<< HEAD
      explorer_url: "".to_owned(),
      issuer_url: "http://localhost:3213".to_owned(),
      factory_sc_address: "".to_string(),
=======
      issuer_url: "http://localhost:3213".to_owned()
>>>>>>> 19b67d90
    };

    let evm_config = EvmAddressConfig::default().with_coin_type(60).with_address_index(0);
    let iota = IotaState::init(key_storage, wallet_storage, dlt_config, evm_config).await.unwrap();
    let address = iota.get_evm_address().await.unwrap();

    assert_eq!(address, "0xbd73f73c8c096e1a520a3380b1df3ca3fd5ac3c3")

  }
}<|MERGE_RESOLUTION|>--- conflicted
+++ resolved
@@ -476,13 +476,8 @@
       chain_id: 1073,
       node_url: "https://api.testnet.shimmer.network".to_owned(),
       faucet_api_endpoint: "https://faucet.testnet.shimmer.network/api/enqueue".to_owned(),
-<<<<<<< HEAD
-      explorer_url: "".to_owned(),
       issuer_url: "http://localhost:3213".to_owned(),
       factory_sc_address: "".to_string(),
-=======
-      issuer_url: "http://localhost:3213".to_owned()
->>>>>>> 19b67d90
     };
 
     let evm_config = EvmAddressConfig::default().with_coin_type(60).with_address_index(0);
